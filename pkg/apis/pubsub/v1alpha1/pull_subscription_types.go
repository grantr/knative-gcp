/*
Copyright 2019 Google LLC

Licensed under the Apache License, Version 2.0 (the "License");
you may not use this file except in compliance with the License.
You may obtain a copy of the License at

    http://www.apache.org/licenses/LICENSE-2.0

Unless required by applicable law or agreed to in writing, software
distributed under the License is distributed on an "AS IS" BASIS,
WITHOUT WARRANTIES OR CONDITIONS OF ANY KIND, either express or implied.
See the License for the specific language governing permissions and
limitations under the License.
*/

package v1alpha1

import (
	"fmt"
	"time"

	corev1 "k8s.io/api/core/v1"
	metav1 "k8s.io/apimachinery/pkg/apis/meta/v1"
	"k8s.io/apimachinery/pkg/runtime"
	"k8s.io/apimachinery/pkg/runtime/schema"
	"knative.dev/pkg/apis"
	"knative.dev/pkg/apis/duck"
	duckv1beta1 "knative.dev/pkg/apis/duck/v1beta1"
)

// +genclient
// +k8s:deepcopy-gen:interfaces=k8s.io/apimachinery/pkg/runtime.Object

// PullSubscription is the Schema for the gcppullSubscriptions API.
// +k8s:openapi-gen=true
type PullSubscription struct {
	metav1.TypeMeta   `json:",inline"`
	metav1.ObjectMeta `json:"metadata,omitempty"`

	Spec   PullSubscriptionSpec   `json:"spec,omitempty"`
	Status PullSubscriptionStatus `json:"status,omitempty"`
}

// PubSubMode returns the mode currently set for PullSubscription.
func (p *PullSubscription) PubSubMode() ModeType {
	return p.Spec.Mode
}

// Check that PullSubscription can be validated and can be defaulted.
var _ runtime.Object = (*PullSubscription)(nil)

// Check that PullSubscription will be checked for immutable fields.
var _ apis.Immutable = (*PullSubscription)(nil)

// Check that PullSubscription implements the Conditions duck type.
var _ = duck.VerifyType(&PullSubscription{}, &duckv1beta1.Conditions{})

// PullSubscriptionSpec defines the desired state of the PullSubscription.
type PullSubscriptionSpec struct {
	// Secret is the credential to use to create and poll the PullSubscription
	// Subscription. The value of the secret entry must be a service account
	// key in the JSON format (see https://cloud.google.com/iam/docs/creating-managing-service-account-keys).
	// +optional
	Secret *corev1.SecretKeySelector `json:"secret,omitempty"`

	// Project is the ID of the Google Cloud Project that the PullSubscription
	// Topic exists in.
	// +optional
	Project string `json:"project,omitempty"`

	// Topic is the ID of the PullSubscription Topic to Subscribe to. It must
	// be in the form of the unique identifier within the project, not the
	// entire name. E.g. it must be 'laconia', not
	// 'projects/my-proj/topics/laconia'.
	Topic string `json:"topic,omitempty"`

	// AckDeadline is the default maximum time after a subscriber receives a
	// message before the subscriber should acknowledge the message. Defaults
	// to 30 seconds.
	// +optional
	AckDeadline *time.Duration `json:"ackDeadline,omitempty"`

	// RetainAckedMessages defines whether to retain acknowledged messages. If
	// true, acknowledged messages will not be expunged until they fall out of
	// the RetentionDuration window.
	RetainAckedMessages bool `json:"retainAckedMessages,omitempty"`

	// RetentionDuration defines how long to retain messages in backlog, from
	// the time of publish. If RetainAckedMessages is true, this duration
	// affects the retention of acknowledged messages, otherwise only
	// unacknowledged messages are retained. Defaults to 7 days. Cannot be
	// longer than 7 days or shorter than 10 minutes.
	// +optional
	RetentionDuration *time.Duration `json:"retentionDuration,omitempty"`

	// Sink is a reference to an object that will resolve to a domain name to
	// use as the sink.
	// +optional
	Sink *corev1.ObjectReference `json:"sink,omitempty"`

	// Transformer is a reference to an object that will resolve to a domain
	// name to use as the transformer.
	// +optional
	Transformer *corev1.ObjectReference `json:"transformer,omitempty"`

<<<<<<< HEAD
	// ServiceAccountName is the name of the ServiceAccount that will be used to
	// run the Receive Adapter Deployment.
	// +optional
	ServiceAccountName string `json:"serviceAccountName,omitempty"`
=======
	// Mode defines the encoding and structure of the payload of when the
	// PullSubscription invokes the sink.
	// +optional
	Mode ModeType `json:"mode,omitempty"`
>>>>>>> 0a59d6c5
}

type ModeType string

const (
	// PubSubEventType is the GcpPubSub CloudEvent type, in case PullSubscription
	// doesn't send a CloudEvent itself.
	PubSubEventType = "google.pubsub.topic.publish"

	// ModeCloudEventsBinary will use CloudEvents binary HTTP mode with
	// flattened Pub/Sub payload.
	ModeCloudEventsBinary ModeType = "CloudEventsBinary"

	// ModeCloudEventsStructured will use CloudEvents structured HTTP mode with
	// flattened Pub/Sub payload.
	ModeCloudEventsStructured ModeType = "CloudEventsStructured"

	// ModePushCompatible will use CloudEvents binary HTTP mode with expanded
	// Pub/Sub payload that matches how Cloud Pub/Sub delivers a push message.
	ModePushCompatible ModeType = "PushCompatible"
)

// PubSubEventSource returns the Cloud Pub/Sub CloudEvent source value.
func PubSubEventSource(googleCloudProject, topic string) string {
	return fmt.Sprintf("//pubsub.googleapis.com/%s/topics/%s", googleCloudProject, topic)
}

const (
	// PullSubscriptionConditionReady has status True when the PullSubscription is
	// ready to send events.
	PullSubscriptionConditionReady = apis.ConditionReady

	// PullSubscriptionConditionSinkProvided has status True when the PullSubscription
	// has been configured with a sink target.
	PullSubscriptionConditionSinkProvided apis.ConditionType = "SinkProvided"

	// PullSubscriptionConditionDeployed has status True when the PullSubscription has
	// had its receive adapter deployment created.
	PullSubscriptionConditionDeployed apis.ConditionType = "Deployed"

	// PullSubscriptionConditionSubscribed has status True when a Google Cloud
	// Pub/Sub Subscription has been created pointing at the created receive
	// adapter deployment.
	PullSubscriptionConditionSubscribed apis.ConditionType = "Subscribed"

	// PullSubscriptionConditionTransformerProvided has status True when the
	// PullSubscription has been configured with a transformer target.
	PullSubscriptionConditionTransformerProvided apis.ConditionType = "TransformerProvided"

	// PullSubscriptionConditionEventTypesProvided has status True when the
	// PullSubscription has been configured with event types.
	PullSubscriptionConditionEventTypesProvided apis.ConditionType = "EventTypesProvided"
)

var pullSubscriptionCondSet = apis.NewLivingConditionSet(
	PullSubscriptionConditionSinkProvided,
	PullSubscriptionConditionDeployed,
	PullSubscriptionConditionSubscribed,
)

// PullSubscriptionStatus defines the observed state of PullSubscription.
type PullSubscriptionStatus struct {
	// inherits duck/v1beta1 Status, which currently provides:
	// * ObservedGeneration - the 'Generation' of the Service that was last processed by the controller.
	// * Conditions - the latest available observations of a resource's current state.
	duckv1beta1.Status `json:",inline"`

	// SinkURI is the current active sink URI that has been configured for the
	// PullSubscription.
	// +optional
	SinkURI string `json:"sinkUri,omitempty"`

	// TransformerURI is the current active transformer URI that has been
	// configured for the PullSubscription.
	// +optional
	TransformerURI string `json:"transformerUri,omitempty"`

	// ProjectID is the resolved project ID in use by the PullSubscription.
	// +optional
	ProjectID string `json:"projectId,omitempty"`

	// SubscriptionID is the created subscription ID used by the PullSubscription.
	// +optional
	SubscriptionID string `json:"subscriptionId,omitempty"`
}

// +k8s:deepcopy-gen:interfaces=k8s.io/apimachinery/pkg/runtime.Object

// PullSubscriptionList contains a list of PubSubs.
type PullSubscriptionList struct {
	metav1.TypeMeta `json:",inline"`
	metav1.ListMeta `json:"metadata,omitempty"`
	Items           []PullSubscription `json:"items"`
}

// GetGroupVersionKind returns the GroupVersionKind.
func (s *PullSubscription) GetGroupVersionKind() schema.GroupVersionKind {
	return SchemeGroupVersion.WithKind("PullSubscription")
}<|MERGE_RESOLUTION|>--- conflicted
+++ resolved
@@ -104,17 +104,10 @@
 	// +optional
 	Transformer *corev1.ObjectReference `json:"transformer,omitempty"`
 
-<<<<<<< HEAD
-	// ServiceAccountName is the name of the ServiceAccount that will be used to
-	// run the Receive Adapter Deployment.
-	// +optional
-	ServiceAccountName string `json:"serviceAccountName,omitempty"`
-=======
 	// Mode defines the encoding and structure of the payload of when the
 	// PullSubscription invokes the sink.
 	// +optional
 	Mode ModeType `json:"mode,omitempty"`
->>>>>>> 0a59d6c5
 }
 
 type ModeType string
