/*
Copyright 2019 Google LLC

Licensed under the Apache License, Version 2.0 (the "License");
you may not use this file except in compliance with the License.
You may obtain a copy of the License at

    http://www.apache.org/licenses/LICENSE-2.0

Unless required by applicable law or agreed to in writing, software
distributed under the License is distributed on an "AS IS" BASIS,
WITHOUT WARRANTIES OR CONDITIONS OF ANY KIND, either express or implied.
See the License for the specific language governing permissions and
limitations under the License.
*/

package v1alpha1

import (
	"context"
	"time"

	"github.com/google/go-cmp/cmp/cmpopts"
	corev1 "k8s.io/api/core/v1"
	"k8s.io/apimachinery/pkg/api/equality"

	"github.com/google/go-cmp/cmp"
	"knative.dev/pkg/apis"
)

const (
	minRetentionDuration = 10 * time.Second   // 10 seconds.
	maxRetentionDuration = 7 * 24 * time.Hour // 7 days.
)

func (current *PullSubscription) Validate(ctx context.Context) *apis.FieldError {
	return current.Spec.Validate(ctx).ViaField("spec")
}

func (current *PullSubscriptionSpec) Validate(ctx context.Context) *apis.FieldError {
	var errs *apis.FieldError
	// Topic [required]
	if current.Topic == "" {
		errs = errs.Also(apis.ErrMissingField("topic"))
	}
	// Sink [required]
	if current.Sink == nil || equality.Semantic.DeepEqual(current.Sink, &corev1.ObjectReference{}) {
		errs = errs.Also(apis.ErrMissingField("sink"))
	} else if err := validateRef(current.Sink); err != nil {
		errs = errs.Also(err.ViaField("sink"))
	}
	// Transformer [optional]
	if current.Transformer != nil && !equality.Semantic.DeepEqual(current.Transformer, &corev1.ObjectReference{}) {
		if err := validateRef(current.Transformer); err != nil {
			errs = errs.Also(err.ViaField("transformer"))
		}
	}
<<<<<<< HEAD

	if current.RetentionDuration != nil {
		// If set, RetentionDuration Cannot be longer than 7 days or shorter than 10 minutes.
		if *current.RetentionDuration < minRetentionDuration || *current.RetentionDuration > maxRetentionDuration {
			errs = errs.Also(apis.ErrInvalidValue(current.RetentionDuration, "retentionDuration"))
		}
	}
	return nil
=======
	// Mode [optional]
	switch current.Mode {
	case "", ModeCloudEventsBinary, ModeCloudEventsStructured, ModePushCompatible:
		// valid
	default:
		errs = errs.Also(apis.ErrInvalidValue(current.Mode, "mode"))
	}

	return errs
>>>>>>> 0a59d6c5
}

func validateRef(ref *corev1.ObjectReference) *apis.FieldError {
	// nil check.
	if ref == nil {
		return apis.ErrMissingField(apis.CurrentField)
	}
	// Check the object.
	var errs *apis.FieldError
	// Required Fields
	if ref.Name == "" {
		errs = errs.Also(apis.ErrMissingField("name"))
	}
	if ref.APIVersion == "" {
		errs = errs.Also(apis.ErrMissingField("apiVersion"))
	}
	if ref.Kind == "" {
		errs = errs.Also(apis.ErrMissingField("kind"))
	}

	return errs
}

func (current *PullSubscription) CheckImmutableFields(ctx context.Context, og apis.Immutable) *apis.FieldError {
	original, ok := og.(*PullSubscription)
	if !ok {
		return &apis.FieldError{Message: "The provided original was not a PullSubscription"}
	}
	if original == nil {
		return nil
	}

	// Modification of Sink and Transform allowed. Everything else is immutable.
	if diff := cmp.Diff(original.Spec, current.Spec,
		cmpopts.IgnoreFields(PullSubscriptionSpec{}, "Sink", "Transformer", "Mode")); diff != "" {
		return &apis.FieldError{
			Message: "Immutable fields changed (-old +new)",
			Paths:   []string{"spec"},
			Details: diff,
		}
	}
	return nil
}<|MERGE_RESOLUTION|>--- conflicted
+++ resolved
@@ -55,7 +55,6 @@
 			errs = errs.Also(err.ViaField("transformer"))
 		}
 	}
-<<<<<<< HEAD
 
 	if current.RetentionDuration != nil {
 		// If set, RetentionDuration Cannot be longer than 7 days or shorter than 10 minutes.
@@ -63,8 +62,7 @@
 			errs = errs.Also(apis.ErrInvalidValue(current.RetentionDuration, "retentionDuration"))
 		}
 	}
-	return nil
-=======
+
 	// Mode [optional]
 	switch current.Mode {
 	case "", ModeCloudEventsBinary, ModeCloudEventsStructured, ModePushCompatible:
@@ -74,7 +72,6 @@
 	}
 
 	return errs
->>>>>>> 0a59d6c5
 }
 
 func validateRef(ref *corev1.ObjectReference) *apis.FieldError {
