/*
Copyright 2019 The Knative Authors

Licensed under the Apache License, Version 2.0 (the "License");
you may not use this file except in compliance with the License.
You may obtain a copy of the License at

    http://www.apache.org/licenses/LICENSE-2.0

Unless required by applicable law or agreed to in writing, software
distributed under the License is distributed on an "AS IS" BASIS,
WITHOUT WARRANTIES OR CONDITIONS OF ANY KIND, either express or implied.
See the License for the specific language governing permissions and
limitations under the License.
*/

package v1alpha1

import (
	"context"
	"testing"
	"time"

	"github.com/google/go-cmp/cmp"
	metav1 "k8s.io/apimachinery/pkg/apis/meta/v1"
)

func TestPullSubscriptionDefaults(t *testing.T) {
	tests := []struct {
		name  string
		start *PullSubscription
		want  *PullSubscription
	}{{
		name: "non-nil structured",
		start: &PullSubscription{
			Spec: PullSubscriptionSpec{
				Mode: ModeCloudEventsStructured,
			},
		},
		want: &PullSubscription{
			Spec: PullSubscriptionSpec{
				Mode: ModeCloudEventsStructured,
			},
<<<<<<< HEAD
			Spec: PullSubscriptionSpec{
				RetentionDuration: &defaultRetentionDuration,
				AckDeadline:       &defaultAckDeadline,
			},
=======
>>>>>>> 0a59d6c5
		},
	}, {
		name: "non-nil push",
		start: &PullSubscription{
			Spec: PullSubscriptionSpec{
				Mode: ModePushCompatible,
			},
		},
		want: &PullSubscription{
			Spec: PullSubscriptionSpec{
				Mode: ModePushCompatible,
			},
		},
	}, {
		name: "non-nil invalid",
		start: &PullSubscription{
			Spec: PullSubscriptionSpec{
				Mode: "invalid",
			},
		},
		want: &PullSubscription{
			Spec: PullSubscriptionSpec{
				Mode: ModeCloudEventsBinary,
			},
		},
	}, {
		name: "nil",
		start: &PullSubscription{
			ObjectMeta: metav1.ObjectMeta{},
			Spec:       PullSubscriptionSpec{},
		},
		want: &PullSubscription{
			Spec: PullSubscriptionSpec{
				Mode: ModeCloudEventsBinary,
			},
<<<<<<< HEAD
			Spec: PullSubscriptionSpec{
				RetentionDuration: &defaultRetentionDuration,
				AckDeadline:       &defaultAckDeadline,
			},
=======
>>>>>>> 0a59d6c5
		},
	}}

	for _, test := range tests {
		t.Run(test.name, func(t *testing.T) {
			got := test.start
			got.SetDefaults(context.Background())

			if diff := cmp.Diff(test.want, got); diff != "" {
				t.Errorf("failed to get expected (-want, +got) = %v", diff)
			}
		})
	}
}

func TestPullSubscriptionDefaults_NoChange(t *testing.T) {
	days2 := 2 * 24 * time.Hour
	secs60 := 60 * time.Second
	want := &PullSubscription{
		ObjectMeta: metav1.ObjectMeta{
			Annotations: map[string]string{
				PubSubModeAnnotation: PubSubModeCloudEventsBinary,
			},
		},
		Spec: PullSubscriptionSpec{
			AckDeadline:       &secs60,
			RetentionDuration: &days2,
		},
	}

	got := want.DeepCopy()
	got.SetDefaults(context.Background())
	if diff := cmp.Diff(want, got); diff != "" {
		t.Errorf("failed to get expected (-want, +got) = %v", diff)
	}
}<|MERGE_RESOLUTION|>--- conflicted
+++ resolved
@@ -39,15 +39,10 @@
 		},
 		want: &PullSubscription{
 			Spec: PullSubscriptionSpec{
-				Mode: ModeCloudEventsStructured,
-			},
-<<<<<<< HEAD
-			Spec: PullSubscriptionSpec{
+				Mode:              ModeCloudEventsStructured,
 				RetentionDuration: &defaultRetentionDuration,
 				AckDeadline:       &defaultAckDeadline,
 			},
-=======
->>>>>>> 0a59d6c5
 		},
 	}, {
 		name: "non-nil push",
@@ -81,15 +76,10 @@
 		},
 		want: &PullSubscription{
 			Spec: PullSubscriptionSpec{
-				Mode: ModeCloudEventsBinary,
-			},
-<<<<<<< HEAD
-			Spec: PullSubscriptionSpec{
+				Mode:              ModeCloudEventsBinary,
 				RetentionDuration: &defaultRetentionDuration,
 				AckDeadline:       &defaultAckDeadline,
 			},
-=======
->>>>>>> 0a59d6c5
 		},
 	}}
 
@@ -109,12 +99,8 @@
 	days2 := 2 * 24 * time.Hour
 	secs60 := 60 * time.Second
 	want := &PullSubscription{
-		ObjectMeta: metav1.ObjectMeta{
-			Annotations: map[string]string{
-				PubSubModeAnnotation: PubSubModeCloudEventsBinary,
-			},
-		},
 		Spec: PullSubscriptionSpec{
+			Mode:              ModeCloudEventsBinary,
 			AckDeadline:       &secs60,
 			RetentionDuration: &days2,
 		},
